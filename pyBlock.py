--- conflicted
+++ resolved
@@ -961,54 +961,6 @@
                                                    *args, **kwargs)
                 if faceFreeze is None: # Do the "auto" freezing algorithm:
 
-<<<<<<< HEAD
-                # Determine a characteric 'length', r_star based on FFD size
-                Xmin, Xmax = self.getBounds()
-                r_star = min(abs(Xmax[0] - Xmin[0]), 
-                             abs(Xmax[1] - Xmin[1]), 
-                         abs(Xmax[2] - Xmin[2]))
-
-                mask = []
-                for i in xrange(len(D)):
-                    Dnrm = numpy.linalg.norm(D[i])
-                    #print 'DNRm',Dnrm, Dnrm < 50*eps
-                    if Dnrm < 50*eps: # Sufficiently inside
-                        mask.append(i)
-                    else:
-                        # Determine if the points NOT in the volume are within
-                        # r_star. If they are, flag the face and the layer 
-                        # one inside of that face in coef_mask as True
-                        if Dnrm < r_star:
-                            if v[i] > eps and v[i] < 1-eps and w[i] > eps and w[i] < 1-eps:
-                                if u[i] < eps:
-                                    #print 'u_min'
-                                    coef_mask[volID[i]][0, :, :] = True
-                                    coef_mask[volID[i]][1, :, :] = True
-                                elif u[i] > 1-eps:
-                                    #print 'u_max'
-                                    coef_mask[volID[i]][-1, :, :] = True
-                                    coef_mask[volID[i]][-2, :, :] = True
-                                # end if
-                            elif u[i] > eps and u[i] < 1-eps and w[i] > eps and w[i] < 1-eps:
-                                if v[i] < eps:
-                                    #print 'v_min'
-                                    coef_mask[volID[i]][:, 0, :] = True
-                                    coef_mask[volID[i]][:, 1, :] = True
-                                elif v[i] > 1-eps:
-                                    #print 'v_max'
-                                    coef_mask[volID[i]][:, -1, :] = True
-                                    coef_mask[volID[i]][:, -2, :] = True
-                                # end if
-                            elif u[i] > eps and u[i] < 1-eps and v[i] > eps and v[i] < 1-eps:
-                                if w[i] < eps:
-                                    #print 'w_min'
-                                    coef_mask[volID[i]][:, :, 0] = True
-                                    coef_mask[volID[i]][:, :, 1] = True
-                                elif w[i] > 1-eps:
-                                    #print 'w_max'
-                                    coef_mask[volID[i]][:, :, -1] = True
-                                    coef_mask[volID[i]][:, :, -2] = True
-=======
                     # Determine a characteric 'length', r_star based on FFD size
                     Xmin, Xmax = self.getBounds()
                     r_star = min(abs(Xmax[0] - Xmin[0]), 
@@ -1050,7 +1002,6 @@
                                         coef_mask[volID[i]][:, :, -1] = True
                                         coef_mask[volID[i]][:, :, -2] = True
                                     # end if
->>>>>>> 98299d97
                                 # end if
                             # end if
                         # end if
